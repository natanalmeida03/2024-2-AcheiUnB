<template>
  <div class="fixed w-full top-0 z-[1]" v-if="isLoaded">
    <ItemHeader 
      :title="itemStatus === 'found' ? 'Item Achado' : 'Item Perdido'"
      :userId="currentUser.id"
      :itemUserId="item.user_id"
      :itemId="item.id"
      />
  </div>

  <div class="px-6 py-[120px] flex flex-col items-center gap-6" v-if="item">
    <div class="w-full md:flex md:gap-8 md:max-w-4xl">
      <div class="w-full max-w-md md:max-w-none md:w-1/2 relative">
        <div v-if="!item.image_urls || item.image_urls.length === 0" class="w-full h-64">
          <img
            :src="notAvailableImage"
            alt="Imagem não disponível"
            class="w-full h-full object-contain"
          />
        </div>

        <div
          v-else
          class="hidden md:grid"
          :class="item.image_urls.length === 1 ? 'grid-cols-1' : 'grid-cols-2 gap-4'"
        >
          <img
            v-for="(url, index) in item.image_urls.slice(0, 2)"
            :key="index"
            :src="url"
            :alt="`Imagem ${index + 1} do item`"
            class="h-64 w-full object-cover rounded-lg"
          />
        </div>

        <div
          v-if="item.image_urls && item.image_urls.length > 0"
          class="md:hidden overflow-hidden relative"
        >
          <div
            class="flex transition-transform duration-300 ease-out snap-x snap-mandatory"
            :style="{ transform: `translateX(-${activeIndex * 100}%)` }"
          >
            <div
              v-for="(url, index) in item.image_urls"
              :key="index"
              class="w-full flex-shrink-0 relative snap-start"
            >
              <img
                :src="url"
                :alt="`Imagem ${index + 1} do item`"
                class="w-full h-64 object-cover rounded-lg"
              />
            </div>
          </div>

          <div
            v-if="item.image_urls.length > 1"
            class="absolute bottom-4 left-1/2 transform -translate-x-1/2 flex gap-2"
          >
            <div
              v-for="(_, index) in item.image_urls"
              :key="index"
              class="w-2 h-2 rounded-full transition-colors duration-300"
              :class="activeIndex === index ? 'bg-white' : 'bg-gray-300'"
            />
          </div>

          <button
            v-if="item.image_urls.length > 1"
            @click="prevImage"
            class="absolute left-2 top-1/2 transform -translate-y-1/2 bg-white/30 rounded-full p-2 backdrop-blur-sm"
          >
            ←
          </button>
          <button
            v-if="item.image_urls.length > 1"
            @click="nextImage"
            class="absolute right-2 top-1/2 transform -translate-y-1/2 bg-white/30 rounded-full p-2 backdrop-blur-sm"
          >
            →
          </button>
        </div>
      </div>

      <div class="w-full md:w-1/2 mt-6 md:mt-0">
        <h1 class="text-lg md:text-2xl font-bold break-words">{{ item.name }}</h1>

        <p class="text-sm md:text-base text-gray-500 text-left mt-2">
          Achado em: {{ item.location_name || "Não especificado" }}
        </p>

        <p
          v-if="item.found_lost_date && itemStatus === 'found'"
          class="text-sm md:text-base text-gray-500 text-left mt-1"
        >
          Data do achado: {{ formatDateTime(item.found_lost_date) }}
        </p>
        <p
          v-else-if="item.found_lost_date && itemStatus === 'lost'"
          class="text-sm md:text-base text-gray-500 text-left mt-1"
        >
          Data da perda: {{ formatDateTime(item.found_lost_date) }}
        </p>

        <div class="flex flex-wrap gap-2 justify-start mt-4">
          <span
            v-if="item.category_name"
            class="px-4 py-2 rounded-full text-sm font-medium text-white bg-blue-500"
          >
            Categoria: {{ item.category_name }}
          </span>
          <span
            v-if="item.brand_name"
            class="px-4 py-2 rounded-full text-sm font-medium text-white bg-laranja"
          >
            Marca: {{ item.brand_name }}
          </span>
          <span
            v-if="item.color_name"
            class="px-4 py-2 rounded-full text-sm font-medium text-white bg-gray-500"
          >
            Cor: {{ item.color_name }}
          </span>
        </div>

        <p class="text-sm md:text-base text-gray-700 text-left mt-4">
          {{ item.description }}
        </p>
      </div>
    </div>

    <button
      class="bg-laranja text-white w-full md:w-[70%] lg:w-[40%] font-medium py-4 rounded-full hover:scale-110 transition-transform duration-300 text-center text-lg lg:text-xl"
      @click="handleChat"
    >
      <span v-if="itemStatus === 'found'">É meu item</span>
      <span v-else>Achei este item</span>
    </button>

    <button
    v-if="currentUser.id == item.user_id"
      class="bg-red-500 text-white w-full md:w-[70%] lg:w-[40%] font-medium py-4 rounded-full hover:scale-110 transition-transform duration-300 text-center text-lg lg:text-xl"
      @click="confirmDelete(item.id)"
    >
      Excluir meu item
    </button>
  </div>

  <div class="fixed bottom-0 w-full">
    <MainMenu :activeIcon="itemStatus === 'found' ? 'found' : 'lost'" />
  </div>

  <Alert v-if="submitError" type="error" :message="alertMessage" @closed="submitError = false" />
</template>

<script setup>
import { ref, onMounted, onBeforeUnmount } from "vue";
import api from "../services/api";
import ItemHeader from "../components/Item-Header.vue";
import MainMenu from "../components/Main-Menu.vue";
import { useRoute, useRouter } from "vue-router";
import notAvailableImage from "@/assets/images/not-available.png";
import Alert from "@/components/Alert.vue";
import { deleteItem } from "@/services/apiItems";

const route = useRoute();
const router = useRouter();
const item = ref(null);
const itemStatus = ref("");
const currentUser = ref(null);
const activeIndex = ref(0);
const isMobile = ref(window.innerWidth < 768);
<<<<<<< HEAD
=======
const alertMessage = ref("");
const submitError = ref(false);
// Flag que indica se os dados foram carregados
>>>>>>> 871ce7e9
const isLoaded = ref(false);

// Função para confirmar exclusão
const confirmDelete = async (itemId) => {
  console.log(itemStatus.value);
  console.log(item.value.id);
  try {
    await deleteItem(itemId); // Chama a API para excluir o item
    router.push(`/${itemStatus.value}`)
  } catch (error) {
    console.error("Erro ao excluir item:", error);
    alertMessage.value = "Erro ao excluir item.";
    submitError.value = true;
  }
};

const formatDateTime = (dateString) => {
  const date = new Date(dateString);
  return `${date.toLocaleDateString("pt-BR", {
    timeZone: "America/Sao_Paulo"
  })} às ${date.toLocaleTimeString("pt-BR", {
    hour: "2-digit",
    minute: "2-digit",
    timeZone: "America/Sao_Paulo"
  })}`;
};

const nextImage = () => {
  activeIndex.value =
    (activeIndex.value + 1) % item.value.image_urls.length;
};

const prevImage = () => {
  activeIndex.value =
    (activeIndex.value - 1 + item.value.image_urls.length) %
    item.value.image_urls.length;
};

const handleResize = () => {
  isMobile.value = window.innerWidth < 768;
};

async function fetchItem() {
  try {
    const response = await api.get(`/items/${route.query.idItem}/`);
    item.value = response.data;
    itemStatus.value = item.value.status;
    isLoaded.value = true;
  } catch (error) {
    console.error("Erro ao carregar item:", error);
<<<<<<< HEAD
  } 
=======
    alertMessage.value = "Erro ao carregar item.";
    submitError.value = true;
  }
>>>>>>> 871ce7e9
}

async function fetchCurrentUser() {
  try {
    const response = await api.get(`/auth/user/`);
    currentUser.value = response.data;
  } catch (error) {
    console.error("Erro ao buscar usuário:", error);
<<<<<<< HEAD
  } 
=======
    alertMessage.value = "Erro ao buscar usuário.";
    submitError.value = true;
  }
>>>>>>> 871ce7e9
}

const handleChat = async () => {
  try {
    if (!item.value || !item.value.id) {
      console.error("Item inválido ou não carregado:", item.value);
      return;
    }
    if (!currentUser.value?.id || !item.value?.user_id) {
      console.error("IDs de usuário inválidos:", {
        currentUser: currentUser.value,
        item: item.value
      });
      return;
    }

    const searchParams = {
      participant_1: currentUser.value.id,
      participant_2: item.value.user_id,
      item_id: item.value.id
    };

    const searchResponse = await api.get("/chat/chatrooms/", {
      params: searchParams
    });
    const chatsEncontrados = searchResponse.data;

    if (chatsEncontrados && chatsEncontrados.length > 0) {
      router.push(`/chat/${chatsEncontrados[0].id}?itemId=${item.value.id}`);
      return;
    }

    const chatData = {
      participant_1: currentUser.value.id,
      participant_2: item.value.user_id,
      item_id: item.value.id
    };

    const createResponse = await api.post("/chat/chatrooms/", chatData);

    if (createResponse.data?.id) {
      router.push(`/chat/${createResponse.data.id}?itemId=${item.value.id}`);
    } else {
      throw new Error("Resposta inválida ao criar chatroom");
    }
  } catch (error) {
    console.error("Erro ao criar/aceder chat:", error.response?.data || error.message);
    alertMessage.value = "Erro ao excluir item.";
    submitError.value = true;
  }
};

onMounted(async () => {
  await fetchCurrentUser();
  await fetchItem();
  window.addEventListener("resize", handleResize);
});

onBeforeUnmount(() => {
  window.removeEventListener("resize", handleResize);
});
</script>

<style scoped></style><|MERGE_RESOLUTION|>--- conflicted
+++ resolved
@@ -171,12 +171,10 @@
 const currentUser = ref(null);
 const activeIndex = ref(0);
 const isMobile = ref(window.innerWidth < 768);
-<<<<<<< HEAD
-=======
+
 const alertMessage = ref("");
 const submitError = ref(false);
-// Flag que indica se os dados foram carregados
->>>>>>> 871ce7e9
+
 const isLoaded = ref(false);
 
 // Função para confirmar exclusão
@@ -227,13 +225,9 @@
     isLoaded.value = true;
   } catch (error) {
     console.error("Erro ao carregar item:", error);
-<<<<<<< HEAD
-  } 
-=======
     alertMessage.value = "Erro ao carregar item.";
     submitError.value = true;
   }
->>>>>>> 871ce7e9
 }
 
 async function fetchCurrentUser() {
@@ -242,13 +236,9 @@
     currentUser.value = response.data;
   } catch (error) {
     console.error("Erro ao buscar usuário:", error);
-<<<<<<< HEAD
-  } 
-=======
     alertMessage.value = "Erro ao buscar usuário.";
     submitError.value = true;
   }
->>>>>>> 871ce7e9
 }
 
 const handleChat = async () => {
