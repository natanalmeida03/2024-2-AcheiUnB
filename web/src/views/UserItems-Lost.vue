<template>
  <div
    class="fixed w-full top-0 h-[100px] bg-verde shadow-md rounded-b-xl flex items-center justify-between px-6 text-white z-10"
  >
    <!-- Botão de voltar -->
    <router-link to="/user" class="inline-block">
      <img
        src="../assets/icons/arrow-left-white.svg"
        alt="Voltar"
        class="w-[30px] h-[30px] text-white"
      />
    </router-link>

<<<<<<< HEAD
    <!-- Título (Agora centralizado corretamente) -->
=======
>>>>>>> a536d62e
    <h1 class="text-2xl font-bold absolute left-1/2 transform -translate-x-1/2">Meus Itens</h1>

    <button>
      <router-link to="/about" class="no-underline text-white">
        <Logo class="pr-4" sizeClass="text-2xl" />
      </router-link>
    </button>
  </div>

  <!-- SubMenu -->
<<<<<<< HEAD
  <div class="pt-24 pb-8">
    <SubMenu />
  </div>

  <!-- Se não houver itens, exibir mensagem e imagem -->
  <EmptyState
    v-if="myItemsLost.length === 0"
=======
  <div class="pb-8 pt-24">
    <SubMenu />
  </div>

  <EmptyState
    v-if="!loading && myItemsLost.length === 0"
>>>>>>> a536d62e
    message="perdidos registrados... Você pode adicionar um no"
    highlightText="AcheiUnB"
  />

  <!-- Lista de Itens -->
  <div
    v-else
    class="grid grid-cols-[repeat(auto-fit,_minmax(180px,_1fr))] sm:grid-cols-[repeat(auto-fit,_minmax(200px,_1fr))] justify-items-center align-items-center lg:px-3 gap-y-3 pb-24"
  >
    <ItemCard
      v-for="item in myItemsLost"
      :key="item.id"
      :id="item.id"
      :name="item.name"
      :location="item.location_name"
      :time="formatTime(item.created_at)"
      :image="item.image_urls[0] || NotAvailableImage"
      :isMyItem="true"
      @delete="confirmDelete"
    />
  </div>

  <!-- Botão Adicionar -->
  <ButtonAdd />

  <!-- Main Menu -->
  <div class="fixed bottom-0 w-full">
    <MainMenu activeIcon="search" />
  </div>
</template>

<script setup>
import { ref, onMounted } from "vue";
import { fetchMyItemsLost, deleteItem } from "@/services/apiItems";
import { formatTime } from "@/utils/dateUtils";
import MainMenu from "../components/Main-Menu.vue";
import SubMenu from "../components/Sub-Menu-UserLost.vue";
import ItemCard from "@/components/Item-Card.vue";
import Alert from "@/components/Alert.vue";
import Logo from "@/components/Logo.vue";
import NotAvailableImage from "@/assets/images/not-available.png";
import EmptyState from "@/components/Empty-State-User.vue";

const myItemsLost = ref([]);
const submitError = ref(false);
const formSubmitted = ref(false);
const alertMessage = ref("");
const loading = ref(true);

// Função para buscar os itens perdidos
const fetchItems = async () => {
  try {
    const response = await fetchMyItemsLost();
    myItemsLost.value = response;
  } catch (error) {
    alertMessage.value = "Erro ao carregar itens perdidos.";
    submitError.value = true;
  }

  loading.value = false;
};

// Função para confirmar exclusão
const confirmDelete = async (itemId) => {
  try {
    await deleteItem(itemId); // Chama a API para excluir o item
    myItemsFound.value = myItemsFound.value.filter((item) => item.id !== itemId); // Remove do estado
  } catch (error) {
    console.error("Erro ao excluir item:", error);
  }
};

// Função para excluir um item
const handleDelete = async (itemId) => {
  try {
    await deleteItem(itemId); // Chama o serviço para deletar o item no backend
    myItemsLost.value = myItemsLost.value.filter((item) => item.id !== itemId); // Atualiza a lista removendo o item excluído
    alertMessage.value = "Item deletado com sucesso.";
    formSubmitted.value = true;
  } catch (error) {
    alertMessage.value = "Erro ao deletar o item.";
    submitError.value = true;
  }
};

// Carrega os itens perdidos ao montar o componente
onMounted(() => fetchItems());
</script>

<style scoped></style><|MERGE_RESOLUTION|>--- conflicted
+++ resolved
@@ -11,10 +11,6 @@
       />
     </router-link>
 
-<<<<<<< HEAD
-    <!-- Título (Agora centralizado corretamente) -->
-=======
->>>>>>> a536d62e
     <h1 class="text-2xl font-bold absolute left-1/2 transform -translate-x-1/2">Meus Itens</h1>
 
     <button>
@@ -25,7 +21,6 @@
   </div>
 
   <!-- SubMenu -->
-<<<<<<< HEAD
   <div class="pt-24 pb-8">
     <SubMenu />
   </div>
@@ -33,14 +28,6 @@
   <!-- Se não houver itens, exibir mensagem e imagem -->
   <EmptyState
     v-if="myItemsLost.length === 0"
-=======
-  <div class="pb-8 pt-24">
-    <SubMenu />
-  </div>
-
-  <EmptyState
-    v-if="!loading && myItemsLost.length === 0"
->>>>>>> a536d62e
     message="perdidos registrados... Você pode adicionar um no"
     highlightText="AcheiUnB"
   />
