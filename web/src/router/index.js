--- conflicted
+++ resolved
@@ -8,10 +8,7 @@
 import User from "../views/User.vue";
 import Chats from "../views/Chats.vue";
 import ListItem from "../views/ListItem.vue";
-<<<<<<< HEAD
-=======
 import api from "@/services/api";
->>>>>>> b1a34166
 
 const routes = [
   {
@@ -71,11 +68,7 @@
 ];
 
 const router = createRouter({
-<<<<<<< HEAD
-  history: createWebHashHistory(), 
-=======
   history: createWebHashHistory(),
->>>>>>> b1a34166
   routes,
 });
 
