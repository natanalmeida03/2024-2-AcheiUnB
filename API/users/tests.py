--- conflicted
+++ resolved
@@ -1,81 +1,10 @@
-<<<<<<< HEAD
-from datetime import timedelta
-
-from django.contrib.auth.models import User
-from django.core.management import call_command
-from django.test import TestCase
-from django.utils.timezone import now
-
-from chat.models import ChatRoom
-from users.models import Item
-=======
 from django.contrib.auth import get_user_model
 from django.core import mail
 from django.test import TestCase
->>>>>>> 970e10b3
 
 from .match import find_and_notify_matches, hamming_distance
 from .models import Brand, Category, Color, Item, Location
 
-<<<<<<< HEAD
-class CleanOldItemsTest(TestCase):
-    def setUp(self):
-        """
-        Configura os dados para os testes:
-        - Cria usuários, itens e chats com diferentes datas de criação.
-        """
-        # Usuários
-        self.user1 = User.objects.create_user(username="user1", password="password1")
-        self.user2 = User.objects.create_user(username="user2", password="password2")
-
-        # Itens
-        self.recent_item = Item.objects.create(
-            name="Recent Item",
-            user=self.user1,
-        )
-        self.old_item = Item.objects.create(
-            name="Old Item",
-            user=self.user2,
-        )
-
-        # Atualizar o campo created_at
-        self.recent_item.created_at = now() - timedelta(days=10)  # Menos de 2 semanas
-        self.recent_item.save()
-
-        self.old_item.created_at = now() - timedelta(days=20)  # Mais de 2 semanas
-        self.old_item.save()
-
-        # Chats vinculados aos itens
-        self.chat_recent = ChatRoom.objects.create(
-            participant_1=self.user1,
-            participant_2=self.user2,
-            item=self.recent_item,
-        )
-        self.chat_old = ChatRoom.objects.create(
-            participant_1=self.user1,
-            participant_2=self.user2,
-            item=self.old_item,
-        )
-
-    def test_clean_old_items(self):
-        """
-        Testa se itens com mais de 2 semanas e seus chats vinculados são excluídos.
-        """
-        # Executa o comando
-        call_command("clean_old_items")
-
-        # Verifica se o item antigo foi excluído
-        assert not Item.objects.filter(id=self.old_item.id).exists()
-
-        # Verifica se o chat antigo foi excluído automaticamente
-        assert not ChatRoom.objects.filter(id=self.chat_old.id).exists()
-
-        # Verifica se o item recente ainda existe
-        assert Item.objects.filter(id=self.recent_item.id).exists()
-
-        # Verifica se o chat recente ainda existe
-        assert ChatRoom.objects.filter(id=self.chat_recent.id).exists()
-=======
 User = get_user_model()
 
 
@@ -177,6 +106,18 @@
 
 
 class MatchNotificationTestCase(TestCase):
+from datetime import timedelta
+
+from django.contrib.auth.models import User
+from django.core.management import call_command
+from django.test import TestCase
+from django.utils.timezone import now
+
+from chat.models import ChatRoom
+from users.models import Item
+
+
+class CleanOldItemsTest(TestCase):
     def setUp(self):
         # Criar usuário com e-mail institucional
         self.user = User.objects.create_user(
@@ -237,4 +178,58 @@
         assert "Biblioteca" in email.body
         assert self.item_lost.name in email.body
         assert email.to == [self.user.email]
->>>>>>> 970e10b3
+        """
+        Configura os dados para os testes:
+        - Cria usuários, itens e chats com diferentes datas de criação.
+        """
+        # Usuários
+        self.user1 = User.objects.create_user(username="user1", password="password1")
+        self.user2 = User.objects.create_user(username="user2", password="password2")
+
+        # Itens
+        self.recent_item = Item.objects.create(
+            name="Recent Item",
+            user=self.user1,
+        )
+        self.old_item = Item.objects.create(
+            name="Old Item",
+            user=self.user2,
+        )
+
+        # Atualizar o campo created_at
+        self.recent_item.created_at = now() - timedelta(days=10)  # Menos de 2 semanas
+        self.recent_item.save()
+
+        self.old_item.created_at = now() - timedelta(days=20)  # Mais de 2 semanas
+        self.old_item.save()
+
+        # Chats vinculados aos itens
+        self.chat_recent = ChatRoom.objects.create(
+            participant_1=self.user1,
+            participant_2=self.user2,
+            item=self.recent_item,
+        )
+        self.chat_old = ChatRoom.objects.create(
+            participant_1=self.user1,
+            participant_2=self.user2,
+            item=self.old_item,
+        )
+
+    def test_clean_old_items(self):
+        """
+        Testa se itens com mais de 2 semanas e seus chats vinculados são excluídos.
+        """
+        # Executa o comando
+        call_command("clean_old_items")
+
+        # Verifica se o item antigo foi excluído
+        assert not Item.objects.filter(id=self.old_item.id).exists()
+
+        # Verifica se o chat antigo foi excluído automaticamente
+        assert not ChatRoom.objects.filter(id=self.chat_old.id).exists()
+
+        # Verifica se o item recente ainda existe
+        assert Item.objects.filter(id=self.recent_item.id).exists()
+
+        # Verifica se o chat recente ainda existe
+        assert ChatRoom.objects.filter(id=self.chat_recent.id).exists()