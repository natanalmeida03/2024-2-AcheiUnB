--- conflicted
+++ resolved
@@ -46,12 +46,9 @@
     "allauth.socialaccount.providers.microsoft",
     "users",
     "django_extensions",
-<<<<<<< HEAD
     "channels",
     "chat",
-=======
     "corsheaders"
->>>>>>> b1ff1b6c
 ]
 
 MIDDLEWARE = [
