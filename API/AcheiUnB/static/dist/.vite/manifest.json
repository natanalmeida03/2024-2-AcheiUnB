--- conflicted
+++ resolved
@@ -1,19 +1,11 @@
 {
   "index.html": {
-<<<<<<< HEAD
-    "file": "js/index-CjQyGb4m.js",
-=======
     "file": "js/index-BKNERMjL.js",
->>>>>>> 9602ca2f
     "name": "index",
     "src": "index.html",
     "isEntry": true,
     "css": [
-<<<<<<< HEAD
       "assets/index-Dp4vu6Pv.css"
-=======
-      "assets/index-DgVhwd5r.css"
->>>>>>> 9602ca2f
     ],
     "assets": [
       "assets/Favicon-DZaE_dAz.png",
