--- conflicted
+++ resolved
@@ -1,10 +1,5 @@
 {
   "index.html": {
-<<<<<<< HEAD
-    "file": "js/index-Ct_BI0hn.js",
-=======
-    "file": "js/index-rL_VW9Ks.js",
->>>>>>> fc3dfce1
     "name": "index",
     "src": "index.html",
     "isEntry": true,
